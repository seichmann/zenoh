//
// Copyright (c) 2023 ZettaScale Technology
//
// This program and the accompanying materials are made available under the
// terms of the Eclipse Public License 2.0 which is available at
// http://www.eclipse.org/legal/epl-2.0, or the Apache License, Version 2.0
// which is available at https://www.apache.org/licenses/LICENSE-2.0.
//
// SPDX-License-Identifier: EPL-2.0 OR Apache-2.0
//
// Contributors:
//   ZettaScale Zenoh Team, <zenoh@zettascale.tech>
//
use clap::Parser;
use zenoh::config::Config;
use zenoh::prelude::r#async::*;
use zenoh_examples::CommonArgs;

#[async_std::main]
async fn main() {
    // Initiate logging
    env_logger::init();

    let (config, key_expr) = parse_args();

    println!("Opening session...");
    let session = zenoh::open(config).res().await.unwrap();

    println!("Declaring Liveliness Subscriber on '{}'...", &key_expr);

    let subscriber = session
        .liveliness()
        .declare_subscriber(&key_expr)
        .res()
        .await
        .unwrap();

<<<<<<< HEAD
    println!("Enter 'q' to quit...");
    let mut stdin = async_std::io::stdin();
    let mut input = [0_u8];
    loop {
        select!(
            sample = subscriber.recv_async() => {
                let sample = sample.unwrap();
                match sample.kind() {
                    SampleKind::Put => println!(
                        ">> [LivelinessSubscriber] New alive token ('{}')",
                        sample.key_expr().as_str()),
                    SampleKind::Delete => println!(
                        ">> [LivelinessSubscriber] Dropped token ('{}')",
                        sample.key_expr().as_str()),
                }
            },

            _ = stdin.read_exact(&mut input).fuse() => {
                match input[0] {
                    b'q' => break,
                    0 => sleep(Duration::from_secs(1)).await,
                    _ => (),
                }
            }
        );
=======
    println!("Press CTRL-C to quit...");
    while let Ok(sample) = subscriber.recv_async().await {
        match sample.kind {
            SampleKind::Put => println!(
                ">> [LivelinessSubscriber] New alive token ('{}')",
                sample.key_expr.as_str()
            ),
            SampleKind::Delete => println!(
                ">> [LivelinessSubscriber] Dropped token ('{}')",
                sample.key_expr.as_str()
            ),
        }
>>>>>>> d808ba29
    }
}

#[derive(clap::Parser, Clone, PartialEq, Eq, Hash, Debug)]
struct Args {
    #[arg(short, long, default_value = "group1/**")]
    /// The key expression to write to.
    key: KeyExpr<'static>,
    #[command(flatten)]
    common: CommonArgs,
}

fn parse_args() -> (Config, KeyExpr<'static>) {
    let args = Args::parse();
    (args.common.into(), args.key)
}<|MERGE_RESOLUTION|>--- conflicted
+++ resolved
@@ -35,46 +35,18 @@
         .await
         .unwrap();
 
-<<<<<<< HEAD
-    println!("Enter 'q' to quit...");
-    let mut stdin = async_std::io::stdin();
-    let mut input = [0_u8];
-    loop {
-        select!(
-            sample = subscriber.recv_async() => {
-                let sample = sample.unwrap();
-                match sample.kind() {
-                    SampleKind::Put => println!(
-                        ">> [LivelinessSubscriber] New alive token ('{}')",
-                        sample.key_expr().as_str()),
-                    SampleKind::Delete => println!(
-                        ">> [LivelinessSubscriber] Dropped token ('{}')",
-                        sample.key_expr().as_str()),
-                }
-            },
-
-            _ = stdin.read_exact(&mut input).fuse() => {
-                match input[0] {
-                    b'q' => break,
-                    0 => sleep(Duration::from_secs(1)).await,
-                    _ => (),
-                }
-            }
-        );
-=======
     println!("Press CTRL-C to quit...");
     while let Ok(sample) = subscriber.recv_async().await {
-        match sample.kind {
+        match sample.kind() {
             SampleKind::Put => println!(
                 ">> [LivelinessSubscriber] New alive token ('{}')",
-                sample.key_expr.as_str()
+                sample.key_expr().as_str()
             ),
             SampleKind::Delete => println!(
                 ">> [LivelinessSubscriber] Dropped token ('{}')",
-                sample.key_expr.as_str()
+                sample.key_expr().as_str()
             ),
         }
->>>>>>> d808ba29
     }
 }
 
