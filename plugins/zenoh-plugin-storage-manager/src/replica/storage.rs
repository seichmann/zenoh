//
// Copyright (c) 2023 ZettaScale Technology
//
// This program and the accompanying materials are made available under the
// terms of the Eclipse Public License 2.0 which is available at
// http://www.eclipse.org/legal/epl-2.0, or the Apache License, Version 2.0
// which is available at https://www.apache.org/licenses/LICENSE-2.0.
//
// SPDX-License-Identifier: EPL-2.0 OR Apache-2.0
//
// Contributors:
//   ZettaScale Zenoh Team, <zenoh@zettascale.tech>
//
use crate::backends_mgt::StoreIntercept;
use crate::storages_mgt::StorageMessage;
use async_std::sync::Arc;
use async_std::sync::{Mutex, RwLock};
use async_trait::async_trait;
use flume::{Receiver, Sender};
use futures::select;
use std::collections::{HashMap, HashSet};
use std::str::{self, FromStr};
use std::time::{SystemTime, UNIX_EPOCH};
use zenoh::buffers::buffer::SplitBuffer;
use zenoh::buffers::ZBuf;
use zenoh::prelude::r#async::*;
use zenoh::query::{ConsolidationMode, QueryTarget};
use zenoh::sample::builder::SampleBuilder;
use zenoh::sample::{Sample, SampleKind};
use zenoh::time::{new_reception_timestamp, Timestamp, NTP64};
use zenoh::value::Value;
use zenoh::{Result as ZResult, Session};
use zenoh_backend_traits::config::{GarbageCollectionConfig, StorageConfig};
use zenoh_backend_traits::{Capability, History, Persistence, StorageInsertionResult, StoredData};
use zenoh_keyexpr::key_expr::OwnedKeyExpr;
use zenoh_keyexpr::keyexpr_tree::impls::KeyedSetProvider;
use zenoh_keyexpr::keyexpr_tree::{support::NonWild, support::UnknownWildness, KeBoxTree};
use zenoh_keyexpr::keyexpr_tree::{IKeyExprTree, IKeyExprTreeMut};
use zenoh_result::bail;
use zenoh_util::{zenoh_home, Timed, TimedEvent, Timer};

pub const WILDCARD_UPDATES_FILENAME: &str = "wildcard_updates";
pub const TOMBSTONE_FILENAME: &str = "tombstones";

#[derive(Clone)]
struct Update {
    kind: SampleKind,
    data: StoredData,
}

pub struct ReplicationService {
    pub empty_start: bool,
    pub aligner_updates: Receiver<Sample>,
    pub log_propagation: Sender<(OwnedKeyExpr, Timestamp)>,
}

pub struct StorageService {
    session: Arc<Session>,
    key_expr: OwnedKeyExpr,
    complete: bool,
    name: String,
    strip_prefix: Option<OwnedKeyExpr>,
    storage: Mutex<Box<dyn zenoh_backend_traits::Storage>>,
    capability: Capability,
    tombstones: Arc<RwLock<KeBoxTree<Timestamp, NonWild, KeyedSetProvider>>>,
    wildcard_updates: Arc<RwLock<KeBoxTree<Update, UnknownWildness, KeyedSetProvider>>>,
    replication: Option<ReplicationService>,
}

impl StorageService {
    pub async fn start(
        session: Arc<Session>,
        config: StorageConfig,
        name: &str,
        store_intercept: StoreIntercept,
        rx: Receiver<StorageMessage>,
        replication: Option<ReplicationService>,
    ) {
        // @TODO: optimization: if read_cost is high for the storage, initialize a cache for the latest value
        let mut storage_service = StorageService {
            session,
            key_expr: config.key_expr,
            complete: config.complete,
            name: name.to_string(),
            strip_prefix: config.strip_prefix,
            storage: Mutex::new(store_intercept.storage),
            capability: store_intercept.capability,
            tombstones: Arc::new(RwLock::new(KeBoxTree::default())),
            wildcard_updates: Arc::new(RwLock::new(KeBoxTree::default())),
            replication,
        };
        if storage_service
            .capability
            .persistence
            .eq(&Persistence::Durable)
        {
            // update tombstones and wild card updates from persisted file if it exists
            if zenoh_home().join(TOMBSTONE_FILENAME).exists() {
                let saved_ts =
                    std::fs::read_to_string(zenoh_home().join(TOMBSTONE_FILENAME)).unwrap();
                let saved_ts: HashMap<OwnedKeyExpr, Timestamp> =
                    serde_json::from_str(&saved_ts).unwrap();
                let mut tombstones = storage_service.tombstones.write().await;
                for (k, ts) in saved_ts {
                    tombstones.insert(&k, ts);
                }
            }
            if zenoh_home().join(WILDCARD_UPDATES_FILENAME).exists() {
                let saved_wc =
                    std::fs::read_to_string(zenoh_home().join(WILDCARD_UPDATES_FILENAME)).unwrap();
                let saved_wc: HashMap<OwnedKeyExpr, String> =
                    serde_json::from_str(&saved_wc).unwrap();
                let mut wildcard_updates = storage_service.wildcard_updates.write().await;
                for (k, data) in saved_wc {
                    wildcard_updates.insert(&k, construct_update(data));
                }
            }
        }
        storage_service
            .start_storage_queryable_subscriber(rx, config.garbage_collection_config)
            .await
    }

    async fn start_storage_queryable_subscriber(
        &mut self,
        rx: Receiver<StorageMessage>,
        gc_config: GarbageCollectionConfig,
    ) {
        self.initialize_if_empty().await;

        // start periodic GC event
        let t = Timer::default();
        let gc = TimedEvent::periodic(
            gc_config.period,
            GarbageCollectionEvent {
                config: gc_config,
                tombstones: self.tombstones.clone(),
                wildcard_updates: self.wildcard_updates.clone(),
            },
        );
        t.add_async(gc).await;

        // subscribe on key_expr
        let storage_sub = match self.session.declare_subscriber(&self.key_expr).res().await {
            Ok(storage_sub) => storage_sub,
            Err(e) => {
                log::error!("Error starting storage '{}': {}", self.name, e);
                return;
            }
        };

        // answer to queries on key_expr
        let storage_queryable = match self
            .session
            .declare_queryable(&self.key_expr)
            .complete(self.complete)
            .res()
            .await
        {
            Ok(storage_queryable) => storage_queryable,
            Err(e) => {
                log::error!("Error starting storage '{}': {}", self.name, e);
                return;
            }
        };

        if self.replication.is_some() {
            let aligner_updates = &self.replication.as_ref().unwrap().aligner_updates;
            loop {
                select!(
                    // on sample for key_expr
                    sample = storage_sub.recv_async() => {
                        let sample = match sample {
                            Ok(sample) => sample,
                            Err(e) => {
                                log::error!("Error in sample: {}", e);
                                continue;
                            }
                        };
                        // log error if the sample is not timestamped
                        // This is to reduce down the line inconsistencies of having duplicate samples stored
                        if sample.timestamp().is_none() {
                            log::error!("Sample {:?} is not timestamped. Please timestamp samples meant for replicated storage.", sample);
                        }
                        else {
                            self.process_sample(sample).await;
                        }
                    },
                    // on query on key_expr
                    query = storage_queryable.recv_async() => {
                        self.reply_query(query).await;
                    },
                    // on aligner update
                    update = aligner_updates.recv_async() => {
                        match update {
                            Ok(sample) => self.process_sample(sample).await,
                            Err(e) => {
                                log::error!("Error in receiving aligner update: {}", e);
                            }
                        }
                    },
                    // on storage handle drop
                    message = rx.recv_async() => {
                        match message {
                            Ok(StorageMessage::Stop) => {
                                log::trace!("Dropping storage '{}'", self.name);
                                return
                            },
                            Ok(StorageMessage::GetStatus(tx)) => {
                                let storage = self.storage.lock().await;
                                std::mem::drop(tx.send(storage.get_admin_status()).await);
                                drop(storage);
                            }
                            Err(e) => {
                                log::error!("Storage Message Channel Error: {}", e);
                            },
                        };
                    }
                );
            }
        } else {
            loop {
                select!(
                    // on sample for key_expr
                    sample = storage_sub.recv_async() => {
                        let sample = match sample {
                            Ok(sample) => sample,
                            Err(e) => {
                                log::error!("Error in sample: {}", e);
                                continue;
                            }
                        };
                        let timestamp = sample.timestamp().cloned().unwrap_or(new_reception_timestamp());
                        let sample = SampleBuilder::from(sample).timestamp(timestamp).into();
                        self.process_sample(sample).await;
                    },
                    // on query on key_expr
                    query = storage_queryable.recv_async() => {
                        self.reply_query(query).await;
                    },
                    // on storage handle drop
                    message = rx.recv_async() => {
                        match message {
                            Ok(StorageMessage::Stop) => {
                                log::trace!("Dropping storage '{}'", self.name);
                                return
                            },
                            Ok(StorageMessage::GetStatus(tx)) => {
                                let storage = self.storage.lock().await;
                                std::mem::drop(tx.send(storage.get_admin_status()).await);
                                drop(storage);
                            }
                            Err(e) => {
                                log::error!("Storage Message Channel Error: {}", e);
                            },
                        };
                    },
                );
            }
        }
    }

    // The storage should only simply save the key, sample pair while put and retrieve the same during get
    // the trimming during PUT and GET should be handled by the plugin
    async fn process_sample(&self, sample: Sample) {
        log::trace!("[STORAGE] Processing sample: {:?}", sample);
        // if wildcard, update wildcard_updates
        if sample.key_expr().is_wild() {
            self.register_wildcard_update(sample.clone()).await;
        }

        let matching_keys = if sample.key_expr().is_wild() {
            self.get_matching_keys(sample.key_expr()).await
        } else {
            vec![sample.key_expr().clone().into()]
        };
        log::trace!(
            "The list of keys matching `{}` is : {:?}",
            sample.key_expr(),
            matching_keys
        );

        for k in matching_keys {
            if !self
                .is_deleted(&k.clone(), sample.timestamp().unwrap())
                .await
                && (self.capability.history.eq(&History::All)
                    || (self.capability.history.eq(&History::Latest)
                        && self.is_latest(&k, sample.timestamp().unwrap()).await))
            {
                log::trace!(
                    "Sample `{:?}` identified as neded processing for key {}",
                    sample,
                    k
                );
                // there might be the case that the actual update was outdated due to a wild card update, but not stored yet in the storage.
                // get the relevant wild card entry and use that value and timestamp to update the storage
                let sample_to_store: Sample = if let Some(update) = self
                    .ovderriding_wild_update(&k, sample.timestamp().unwrap())
                    .await
                {
                    match update.kind {
                        SampleKind::Put => {
                            SampleBuilder::put(KeyExpr::from(k.clone()), update.data.value.payload)
                                .encoding(update.data.value.encoding)
                                .timestamp(update.data.timestamp)
                                .into()
                        }
                        SampleKind::Delete => SampleBuilder::delete(KeyExpr::from(k.clone()))
                            .timestamp(update.data.timestamp)
                            .into(),
                    }
                } else {
                    SampleBuilder::from(sample.clone())
                        .keyexpr(k.clone())
                        .into()
                };

                let stripped_key = match self.strip_prefix(sample_to_store.key_expr()) {
                    Ok(stripped) => stripped,
                    Err(e) => {
                        log::error!("{}", e);
                        return;
                    }
                };
                let mut storage = self.storage.lock().await;
                let result = match sample.kind() {
                    SampleKind::Put => {
                        storage
                            .put(
                                stripped_key,
                                Value::new(sample_to_store.payload().clone())
                                    .encoding(sample_to_store.encoding().clone()),
                                *sample_to_store.timestamp().unwrap(),
                            )
                            .await
                    }
                    SampleKind::Delete => {
                        // register a tombstone
                        self.mark_tombstone(&k, *sample_to_store.timestamp().unwrap())
                            .await;
                        storage
                            .delete(stripped_key, *sample_to_store.timestamp().unwrap())
                            .await
                    }
                };
                drop(storage);
                if self.replication.is_some()
                    && result.is_ok()
                    && !matches!(result.unwrap(), StorageInsertionResult::Outdated)
                {
                    let sending = self
                        .replication
                        .as_ref()
                        .unwrap()
                        .log_propagation
                        .send((k.clone(), *sample_to_store.timestamp().unwrap()));
                    match sending {
                        Ok(_) => (),
                        Err(e) => {
                            log::error!("Error in sending the sample to the log: {}", e);
                        }
                    }
                }
            }
        }
    }

    async fn mark_tombstone(&self, key_expr: &OwnedKeyExpr, timestamp: Timestamp) {
        // @TODO: change into a better store that does incremental writes
        let mut tombstones = self.tombstones.write().await;
        tombstones.insert(key_expr, timestamp);
        if self.capability.persistence.eq(&Persistence::Durable) {
            // flush to disk to makeit durable
            let mut serialized_data = HashMap::new();
            for (k, ts) in tombstones.key_value_pairs() {
                serialized_data.insert(k, *ts);
            }
            if let Err(e) = std::fs::write(
                zenoh_home().join(TOMBSTONE_FILENAME),
                serde_json::to_string_pretty(&serialized_data).unwrap(),
            ) {
                log::error!("Saving tombstones failed: {}", e);
            }
        }
    }

    async fn register_wildcard_update(&self, sample: Sample) {
        // @TODO: change into a better store that does incremental writes
        let key = sample.key_expr().clone();
        let mut wildcards = self.wildcard_updates.write().await;
        let timestamp = *sample.timestamp().unwrap();
        wildcards.insert(
            &key,
            Update {
                kind: sample.kind(),
                data: StoredData {
                    value: Value::from(sample),
                    timestamp,
                },
            },
        );
        if self.capability.persistence.eq(&Persistence::Durable) {
            // flush to disk to makeit durable
            let mut serialized_data = HashMap::new();
            for (k, update) in wildcards.key_value_pairs() {
                serialized_data.insert(k, serialize_update(update));
            }
            if let Err(e) = std::fs::write(
                zenoh_home().join(WILDCARD_UPDATES_FILENAME),
                serde_json::to_string_pretty(&serialized_data).unwrap(),
            ) {
                log::error!("Saving wildcard updates failed: {}", e);
            }
        }
    }

    async fn is_deleted(&self, key_expr: &OwnedKeyExpr, timestamp: &Timestamp) -> bool {
        // check tombstones to see if it is deleted in the future
        let tombstones = self.tombstones.read().await;
        let weight = tombstones.weight_at(key_expr);
        weight.is_some() && weight.unwrap() > timestamp
    }

    async fn ovderriding_wild_update(
        &self,
        key_expr: &OwnedKeyExpr,
        timestamp: &Timestamp,
    ) -> Option<Update> {
        // check wild card store for any futuristic update
        let wildcards = self.wildcard_updates.read().await;
        let mut ts = timestamp;
        let mut update = None;
        for node in wildcards.intersecting_keys(key_expr) {
            let weight = wildcards.weight_at(&node);
            if weight.is_some() && weight.unwrap().data.timestamp > *ts {
                // if the key matches a wild card update, check whether it was saved in storage
                // remember that wild card updates change only existing keys
                let stripped_key = match self.strip_prefix(&key_expr.into()) {
                    Ok(stripped) => stripped,
                    Err(e) => {
                        log::error!("{}", e);
                        break;
                    }
                };
                let mut storage = self.storage.lock().await;
                match storage.get(stripped_key, "").await {
                    Ok(stored_data) => {
                        for entry in stored_data {
                            if entry.timestamp > *ts {
                                return None;
                            }
                        }
                    }
                    Err(e) => {
                        log::warn!(
                            "Storage '{}' raised an error fetching a query on key {} : {}",
                            self.name,
                            key_expr,
                            e
                        );
                        ts = &weight.unwrap().data.timestamp;
                        update = Some(weight.unwrap().clone());
                    }
                }
            }
        }
        update
    }

    async fn is_latest(&self, key_expr: &OwnedKeyExpr, timestamp: &Timestamp) -> bool {
        // @TODO: if cache exists, read from there
        let mut storage = self.storage.lock().await;
        let stripped_key = match self.strip_prefix(&key_expr.into()) {
            Ok(stripped) => stripped,
            Err(e) => {
                log::error!("{}", e);
                return false;
            }
        };
        if let Ok(stored_data) = storage.get(stripped_key, "").await {
            for entry in stored_data {
                if entry.timestamp > *timestamp {
                    return false;
                }
            }
        }
        true
    }

    async fn reply_query(&self, query: Result<zenoh::queryable::Query, flume::RecvError>) {
        let q = match query {
            Ok(q) => q,
            Err(e) => {
                log::error!("Error in query: {}", e);
                return;
            }
        };
        log::trace!("[STORAGE] Processing query on key_expr: {}", q.key_expr());
        if q.key_expr().is_wild() {
            // resolve key expr into individual keys
            let matching_keys = self.get_matching_keys(q.key_expr()).await;
            let mut storage = self.storage.lock().await;
            for key in matching_keys {
                let stripped_key = match self.strip_prefix(&key.clone().into()) {
                    Ok(k) => k,
                    Err(e) => {
                        log::error!("{}", e);
                        // @TODO: return error when it is supported
                        return;
                    }
                };
                match storage.get(stripped_key, q.parameters()).await {
                    Ok(stored_data) => {
                        for entry in stored_data {
                            if let Err(e) = q
                                .reply(key.clone(), entry.value.payload)
                                .encoding(entry.value.encoding)
                                .timestamp(entry.timestamp)
                                .res()
                                .await
                            {
                                log::warn!(
                                    "Storage '{}' raised an error replying a query: {}",
                                    self.name,
                                    e
                                )
                            }
                        }
                    }
                    Err(e) => log::warn!("Storage'{}' raised an error on query: {}", self.name, e),
                };
            }
            drop(storage);
        } else {
            let stripped_key = match self.strip_prefix(q.key_expr()) {
                Ok(k) => k,
                Err(e) => {
                    log::error!("{}", e);
                    // @TODO: return error when it is supported
                    return;
                }
            };
            let mut storage = self.storage.lock().await;
            match storage.get(stripped_key, q.parameters()).await {
                Ok(stored_data) => {
                    for entry in stored_data {
                        if let Err(e) = q
                            .reply(q.key_expr().clone(), entry.value.payload)
                            .encoding(entry.value.encoding)
                            .timestamp(entry.timestamp)
                            .res()
                            .await
                        {
                            log::warn!(
                                "Storage '{}' raised an error replying a query: {}",
                                self.name,
                                e
                            )
                        }
                    }
                }
                Err(e) => {
<<<<<<< HEAD
                    let err_message =
                        format!("Storage '{}' raised an error on query: {}", self.name, e);
                    log::warn!("{}", err_message);
                    if let Err(e) = q.reply_err(err_message).res().await {
                        log::warn!(
                            "Storage '{}' raised an error replying a query: {}",
                            self.name,
                            e
                        )
                    }
=======
                    log::warn!("Storage '{}' raised an error on query: {e}", self.name);
>>>>>>> d594afbc
                }
            };
        }
    }

    async fn get_matching_keys(&self, key_expr: &KeyExpr<'_>) -> Vec<OwnedKeyExpr> {
        let mut result = Vec::new();
        // @TODO: if cache exists, use that to get the list
        let storage = self.storage.lock().await;
        match storage.get_all_entries().await {
            Ok(entries) => {
                for (k, _ts) in entries {
                    // @TODO: optimize adding back the prefix (possible inspiration from https://github.com/eclipse-zenoh/zenoh/blob/0.5.0-beta.9/backends/traits/src/utils.rs#L79)
                    let full_key = match k {
                        Some(key) => StorageService::get_prefixed(&self.strip_prefix, &key.into()),
                        None => self.strip_prefix.clone().unwrap(),
                    };
                    if key_expr.intersects(&full_key.clone()) {
                        result.push(full_key);
                    }
                }
            }
            Err(e) => log::warn!(
                "Storage '{}' raised an error while retrieving keys: {}",
                self.name,
                e
            ),
        }
        result
    }

    fn strip_prefix(&self, key_expr: &KeyExpr<'_>) -> ZResult<Option<OwnedKeyExpr>> {
        let key = match &self.strip_prefix {
            Some(prefix) => {
                if key_expr.as_str().eq(prefix.as_str()) {
                    ""
                } else {
                    match key_expr.strip_prefix(prefix).as_slice() {
                        [ke] => ke.as_str(),
                        _ => bail!(
                            "Keyexpr doesn't start with prefix '{}': '{}'",
                            prefix,
                            key_expr
                        ),
                    }
                }
            }
            None => key_expr.as_str(),
        };
        if key.is_empty() {
            Ok(None)
        } else {
            Ok(Some(OwnedKeyExpr::new(key.to_string()).unwrap()))
        }
    }

    pub fn get_prefixed(
        strip_prefix: &Option<OwnedKeyExpr>,
        key_expr: &KeyExpr<'_>,
    ) -> OwnedKeyExpr {
        match strip_prefix {
            Some(prefix) => prefix.join(key_expr.as_keyexpr()).unwrap(),
            None => OwnedKeyExpr::from(key_expr.as_keyexpr()),
        }
    }

    async fn initialize_if_empty(&mut self) {
        if self.replication.is_some() && self.replication.as_ref().unwrap().empty_start {
            // align with other storages, querying them on key_expr,
            // with `_time=[..]` to get historical data (in case of time-series)
            let replies = match self
                .session
                .get(KeyExpr::from(&self.key_expr).with_parameters("_time=[..]"))
                .target(QueryTarget::All)
                .consolidation(ConsolidationMode::None)
                .res()
                .await
            {
                Ok(replies) => replies,
                Err(e) => {
                    log::error!("Error aligning storage '{}': {}", self.name, e);
                    return;
                }
            };
            while let Ok(reply) = replies.recv_async().await {
                match reply.sample {
                    Ok(sample) => {
                        self.process_sample(sample).await;
                    }
                    Err(e) => log::warn!(
                        "Storage '{}' received an error to align query: {:?}",
                        self.name,
                        e
                    ),
                }
            }
        }
    }
}

fn serialize_update(update: &Update) -> String {
    let Update {
        kind,
        data:
            StoredData {
                value: Value {
                    payload, encoding, ..
                },
                timestamp,
            },
    } = update;
    let zbuf: ZBuf = payload.into();

    let result = (
        kind.to_string(),
        timestamp.to_string(),
        encoding.to_string(),
        zbuf.slices().collect::<Vec<&[u8]>>(),
    );
    serde_json::to_string_pretty(&result).unwrap()
}

fn construct_update(data: String) -> Update {
    let result: (String, String, String, Vec<&[u8]>) = serde_json::from_str(&data).unwrap(); // @TODO: remove the unwrap()
    let mut payload = ZBuf::default();
    for slice in result.3 {
        payload.push_zslice(slice.to_vec().into());
    }
    let value = Value::new(payload).encoding(result.2);
    let data = StoredData {
        value,
        timestamp: Timestamp::from_str(&result.1).unwrap(), // @TODO: remove the unwrap()
    };
    let kind = if result.0.eq(&(SampleKind::Put).to_string()) {
        SampleKind::Put
    } else {
        SampleKind::Delete
    };
    Update { kind, data }
}

// Periodic event cleaning-up data info for old metadata
struct GarbageCollectionEvent {
    config: GarbageCollectionConfig,
    tombstones: Arc<RwLock<KeBoxTree<Timestamp, NonWild, KeyedSetProvider>>>,
    wildcard_updates: Arc<RwLock<KeBoxTree<Update, UnknownWildness, KeyedSetProvider>>>,
}

#[async_trait]
impl Timed for GarbageCollectionEvent {
    async fn run(&mut self) {
        log::trace!("Start garbage collection");
        let time_limit = NTP64::from(SystemTime::now().duration_since(UNIX_EPOCH).unwrap())
            - NTP64::from(self.config.lifespan);

        // Get lock on fields
        let mut tombstones = self.tombstones.write().await;
        let mut wildcard_updates = self.wildcard_updates.write().await;

        let mut to_be_removed = HashSet::new();
        for (k, ts) in tombstones.key_value_pairs() {
            if ts.get_time() < &time_limit {
                // mark key to be removed
                to_be_removed.insert(k);
            }
        }
        for k in to_be_removed {
            tombstones.remove(&k);
        }

        let mut to_be_removed = HashSet::new();
        for (k, update) in wildcard_updates.key_value_pairs() {
            let ts = update.data.timestamp;
            if ts.get_time() < &time_limit {
                // mark key to be removed
                to_be_removed.insert(k);
            }
        }
        for k in to_be_removed {
            wildcard_updates.remove(&k);
        }

        log::trace!("End garbage collection of obsolete data-infos");
    }
}<|MERGE_RESOLUTION|>--- conflicted
+++ resolved
@@ -561,20 +561,7 @@
                     }
                 }
                 Err(e) => {
-<<<<<<< HEAD
-                    let err_message =
-                        format!("Storage '{}' raised an error on query: {}", self.name, e);
-                    log::warn!("{}", err_message);
-                    if let Err(e) = q.reply_err(err_message).res().await {
-                        log::warn!(
-                            "Storage '{}' raised an error replying a query: {}",
-                            self.name,
-                            e
-                        )
-                    }
-=======
                     log::warn!("Storage '{}' raised an error on query: {e}", self.name);
->>>>>>> d594afbc
                 }
             };
         }
