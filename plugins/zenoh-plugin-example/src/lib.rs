--- conflicted
+++ resolved
@@ -21,11 +21,8 @@
     atomic::{AtomicBool, Ordering::Relaxed},
     Arc, Mutex,
 };
-<<<<<<< HEAD
 use zenoh::key_expr::{keyexpr, KeyExpr};
-=======
 use tracing::{debug, info};
->>>>>>> 1cbbc70d
 use zenoh::plugins::{RunningPluginTrait, ZenohPlugin};
 use zenoh::runtime::Runtime;
 use zenoh::sample::Sample;
