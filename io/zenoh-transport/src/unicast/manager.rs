--- conflicted
+++ resolved
@@ -31,13 +31,8 @@
 use zenoh_crypto::PseudoRng;
 use zenoh_link::*;
 use zenoh_protocol::{
-<<<<<<< HEAD
-    core::{endpoint, locator::LocatorProtocol, ZenohId},
+    core::{endpoint, ZenohId},
     transport::close,
-=======
-    core::{endpoint::Protocol, ZenohId},
-    transport::tmsg,
->>>>>>> ad944b96
 };
 use zenoh_result::{bail, zerror, ZResult};
 
@@ -251,36 +246,20 @@
     /*************************************/
     /*            LINK MANAGER           */
     /*************************************/
-<<<<<<< HEAD
     async fn new_link_manager_unicast(&self, protocol: &str) -> ZResult<LinkManagerUnicast> {
         let mut w_guard = zasynclock!(self.state.unicast.protocols);
         if let Some(lm) = w_guard.get(protocol) {
-=======
-    fn new_link_manager_unicast(&self, protocol: &Protocol) -> ZResult<LinkManagerUnicast> {
-        let mut w_guard = zlock!(self.state.unicast.protocols);
-        if let Some(lm) = w_guard.get(protocol.as_str()) {
->>>>>>> ad944b96
             Ok(lm.clone())
         } else {
-            let lm = LinkManagerBuilderUnicast::make(
-                self.new_unicast_link_sender.clone(),
-                protocol.as_str(),
-            )?;
+            let lm =
+                LinkManagerBuilderUnicast::make(self.new_unicast_link_sender.clone(), protocol)?;
             w_guard.insert(protocol.to_string(), lm.clone());
             Ok(lm)
         }
     }
 
-<<<<<<< HEAD
-    async fn get_link_manager_unicast(
-        &self,
-        protocol: &LocatorProtocol,
-    ) -> ZResult<LinkManagerUnicast> {
+    async fn get_link_manager_unicast(&self, protocol: &str) -> ZResult<LinkManagerUnicast> {
         match zasynclock!(self.state.unicast.protocols).get(protocol) {
-=======
-    fn get_link_manager_unicast(&self, protocol: &Protocol) -> ZResult<LinkManagerUnicast> {
-        match zlock!(self.state.unicast.protocols).get(protocol.as_str()) {
->>>>>>> ad944b96
             Some(manager) => Ok(manager.clone()),
             None => bail!(
                 "Can not get the link manager for protocol ({}) because it has not been found",
@@ -289,13 +268,8 @@
         }
     }
 
-<<<<<<< HEAD
-    async fn del_link_manager_unicast(&self, protocol: &LocatorProtocol) -> ZResult<()> {
+    async fn del_link_manager_unicast(&self, protocol: &str) -> ZResult<()> {
         match zasynclock!(self.state.unicast.protocols).remove(protocol) {
-=======
-    fn del_link_manager_unicast(&self, protocol: &Protocol) -> ZResult<()> {
-        match zlock!(self.state.unicast.protocols).remove(protocol.as_str()) {
->>>>>>> ad944b96
             Some(_) => Ok(()),
             None => bail!(
                 "Can not delete the link manager for protocol ({}) because it has not been found.",
@@ -308,13 +282,9 @@
     /*              LISTENER             */
     /*************************************/
     pub async fn add_listener_unicast(&self, mut endpoint: EndPoint) -> ZResult<Locator> {
-<<<<<<< HEAD
         let manager = self
             .new_link_manager_unicast(endpoint.protocol().as_str())
             .await?;
-=======
-        let manager = self.new_link_manager_unicast(&endpoint.protocol())?;
->>>>>>> ad944b96
         // Fill and merge the endpoint configuration
         if let Some(config) = self.config.endpoints.get(endpoint.protocol().as_str()) {
             endpoint
@@ -325,7 +295,6 @@
     }
 
     pub async fn del_listener_unicast(&self, endpoint: &EndPoint) -> ZResult<()> {
-<<<<<<< HEAD
         let lm = self
             .get_link_manager_unicast(endpoint.protocol().as_str())
             .await?;
@@ -333,12 +302,6 @@
         if lm.get_listeners().is_empty() {
             self.del_link_manager_unicast(endpoint.protocol().as_str())
                 .await?;
-=======
-        let lm = self.get_link_manager_unicast(&endpoint.protocol())?;
-        lm.del_listener(endpoint).await?;
-        if lm.get_listeners().is_empty() {
-            self.del_link_manager_unicast(&endpoint.protocol())?;
->>>>>>> ad944b96
         }
         Ok(())
     }
@@ -453,13 +416,9 @@
         }
 
         // Automatically create a new link manager for the protocol if it does not exist
-<<<<<<< HEAD
         let manager = self
             .new_link_manager_unicast(endpoint.protocol().as_str())
             .await?;
-=======
-        let manager = self.new_link_manager_unicast(&endpoint.protocol())?;
->>>>>>> ad944b96
         // Fill and merge the endpoint configuration
         if let Some(config) = self.config.endpoints.get(endpoint.protocol().as_str()) {
             endpoint
