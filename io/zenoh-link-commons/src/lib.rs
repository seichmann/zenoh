//
// Copyright (c) 2022 ZettaScale Technology
//
// This program and the accompanying materials are made available under the
// terms of the Eclipse Public License 2.0 which is available at
// http://www.eclipse.org/legal/epl-2.0, or the Apache License, Version 2.0
// which is available at https://www.apache.org/licenses/LICENSE-2.0.
//
// SPDX-License-Identifier: EPL-2.0 OR Apache-2.0
//
// Contributors:
//   ZettaScale Zenoh Team, <zenoh@zettascale.tech>
//

//! ⚠️ WARNING ⚠️
//!
//! This crate is intended for Zenoh's internal use.
//!
//! [Click here for Zenoh's documentation](../zenoh/index.html)
use async_trait::async_trait;
<<<<<<< HEAD
use std::{
    borrow::Cow,
    cmp::PartialEq,
    convert::TryFrom,
    fmt,
    hash::{Hash, Hasher},
    ops::Deref,
    sync::Arc,
};
use zenoh_buffers::{
    reader::{HasReader, Reader},
    writer::{HasWriter, Writer},
};
=======
use serde::Serialize;
use std::borrow::Cow;
use std::cmp::PartialEq;
use std::fmt;
use std::hash::{Hash, Hasher};
use std::ops::Deref;
use std::sync::Arc;
use zenoh_buffers::buffer::CopyBuffer;
use zenoh_buffers::reader::{HasReader, Reader};
use zenoh_buffers::{SplitBuffer, WBuf, ZBuf};
>>>>>>> 12fe12eb
use zenoh_cfg_properties::Properties;
use zenoh_codec::{RCodec, WCodec, Zenoh060};
use zenoh_core::{zerror, zuninitbuff, Result as ZResult};
use zenoh_protocol::{
    core::{EndPoint, Locator},
    transport::TransportMessage,
};

/*************************************/
/*            GENERAL                */
/*************************************/
#[derive(Clone, Debug, Serialize, Hash, PartialEq, Eq)]
pub struct Link {
    pub src: Locator,
    pub dst: Locator,
    pub group: Option<Locator>,
    pub mtu: u16,
    pub is_reliable: bool,
    pub is_streamed: bool,
}

#[async_trait]
pub trait LocatorInspector: Default {
    fn protocol(&self) -> &str;
    async fn is_multicast(&self, locator: &Locator) -> ZResult<bool>;
}
#[async_trait]
pub trait ConfigurationInspector<C>: Default {
    async fn inspect_config(&self, configuration: &C) -> ZResult<Properties>;
}

impl fmt::Display for Link {
    fn fmt(&self, f: &mut fmt::Formatter<'_>) -> fmt::Result {
        write!(f, "{} => {}", &self.src, &self.dst)
    }
}

impl From<&LinkUnicast> for Link {
    fn from(link: &LinkUnicast) -> Link {
        Link {
            src: link.get_src().to_owned(),
            dst: link.get_dst().to_owned(),
            group: None,
            mtu: link.get_mtu(),
            is_reliable: link.is_reliable(),
            is_streamed: link.is_streamed(),
        }
    }
}

impl From<LinkUnicast> for Link {
    fn from(link: LinkUnicast) -> Link {
        Link::from(&link)
    }
}

impl From<&LinkMulticast> for Link {
    fn from(link: &LinkMulticast) -> Link {
        Link {
            src: link.get_src().to_owned(),
            dst: link.get_dst().to_owned(),
            group: Some(link.get_dst().to_owned()),
            mtu: link.get_mtu(),
            is_reliable: link.is_reliable(),
            is_streamed: false,
        }
    }
}

impl From<LinkMulticast> for Link {
    fn from(link: LinkMulticast) -> Link {
        Link::from(&link)
    }
}

/*************************************/
/*            UNICAST                */
/*************************************/

pub type LinkManagerUnicast = Arc<dyn LinkManagerUnicastTrait>;
#[async_trait]
pub trait LinkManagerUnicastTrait: Send + Sync {
    async fn new_link(&self, endpoint: EndPoint) -> ZResult<LinkUnicast>;
    async fn new_listener(&self, endpoint: EndPoint) -> ZResult<Locator>;
    async fn del_listener(&self, endpoint: &EndPoint) -> ZResult<()>;
    fn get_listeners(&self) -> Vec<EndPoint>;
    fn get_locators(&self) -> Vec<Locator>;
}
pub type NewLinkChannelSender = flume::Sender<LinkUnicast>;
pub trait ConstructibleLinkManagerUnicast<T>: Sized {
    fn new(new_link_sender: NewLinkChannelSender, config: T) -> ZResult<Self>;
}

#[derive(Clone, PartialEq, Eq)]
pub enum LinkUnicastDirection {
    Inbound,
    Outbound,
}

#[derive(Clone)]
pub struct LinkUnicast(pub Arc<dyn LinkUnicastTrait>);

#[async_trait]
pub trait LinkUnicastTrait: Send + Sync {
    fn get_mtu(&self) -> u16;
    fn get_src(&self) -> &Locator;
    fn get_dst(&self) -> &Locator;
    fn is_reliable(&self) -> bool;
    fn is_streamed(&self) -> bool;
    async fn write(&self, buffer: &[u8]) -> ZResult<usize>;
    async fn write_all(&self, buffer: &[u8]) -> ZResult<()>;
    async fn read(&self, buffer: &mut [u8]) -> ZResult<usize>;
    async fn read_exact(&self, buffer: &mut [u8]) -> ZResult<()>;
    async fn close(&self) -> ZResult<()>;
}

impl LinkUnicast {
    pub async fn write_transport_message(&self, msg: &TransportMessage) -> ZResult<usize> {
        const ERR: &str = "Write error on link: ";

        // Create the buffer for serializing the message
        let mut buff = vec![];
        let mut writer = buff.writer();
        let codec = Zenoh060::default();

        // Reserve 16 bits to write the length
        if self.is_streamed() {
            writer
                .write_exact(u16::MIN.to_le_bytes().as_slice())
                .map_err(|_| zerror!("{ERR}{self}"))?;
        }
        // Serialize the message
        codec
            .write(&mut writer, msg)
            .map_err(|_| zerror!("{ERR}{self}"))?;

        // Write the length
        if self.is_streamed() {
            let num = u16::MIN.to_le_bytes().len();
            let len = u16::try_from(writer.len() - num).map_err(|_| zerror!("{ERR}{self}"))?;
            buff[..num].copy_from_slice(len.to_le_bytes().as_slice());
        }

        // Send the message on the link
        self.0.write_all(buff.as_slice()).await?;

        Ok(buff.len())
    }

    pub async fn read_transport_message(&self) -> ZResult<Vec<TransportMessage>> {
        // Read from the link
        let buffer = if self.is_streamed() {
            // Read and decode the message length
            let mut length_bytes = [0_u8; 2];
            self.read_exact(&mut length_bytes).await?;
            let to_read = u16::from_le_bytes(length_bytes) as usize;
            // Read the message
            let mut buffer = zuninitbuff!(to_read);
            self.read_exact(&mut buffer).await?;
            buffer
        } else {
            // Read the message
            let mut buffer = zuninitbuff!(self.get_mtu() as usize);
            let n = self.read(&mut buffer).await?;
            buffer.truncate(n);
            buffer
        };

        let mut reader = buffer.reader();
        let codec = Zenoh060::default();

        let mut messages: Vec<TransportMessage> = Vec::with_capacity(1);
        while reader.can_read() {
            let msg: TransportMessage = codec
                .read(&mut reader)
                .map_err(|_| zerror!("Read error on link: {}", self))?;
            messages.push(msg);
        }

        Ok(messages)
    }
}

impl Deref for LinkUnicast {
    type Target = Arc<dyn LinkUnicastTrait>;

    #[inline]
    fn deref(&self) -> &Self::Target {
        &self.0
    }
}

impl Eq for LinkUnicast {}

impl PartialEq for LinkUnicast {
    fn eq(&self, other: &Self) -> bool {
        self.get_src() == other.get_src() && self.get_dst() == other.get_dst()
    }
}

impl Hash for LinkUnicast {
    fn hash<H: Hasher>(&self, state: &mut H) {
        self.get_src().hash(state);
        self.get_dst().hash(state);
    }
}

impl fmt::Display for LinkUnicast {
    fn fmt(&self, f: &mut fmt::Formatter<'_>) -> fmt::Result {
        write!(f, "{} => {}", self.get_src(), self.get_dst())
    }
}

impl fmt::Debug for LinkUnicast {
    fn fmt(&self, f: &mut fmt::Formatter<'_>) -> fmt::Result {
        f.debug_struct("Link")
            .field("src", &self.get_src())
            .field("dst", &self.get_dst())
            .field("mtu", &self.get_mtu())
            .field("is_reliable", &self.is_reliable())
            .field("is_streamed", &self.is_streamed())
            .finish()
    }
}

impl From<Arc<dyn LinkUnicastTrait>> for LinkUnicast {
    fn from(link: Arc<dyn LinkUnicastTrait>) -> LinkUnicast {
        LinkUnicast(link)
    }
}

/*************************************/
/*            MULTICAST              */
/*************************************/
#[async_trait]
pub trait LinkManagerMulticastTrait: Send + Sync {
    async fn new_link(&self, endpoint: &EndPoint) -> ZResult<LinkMulticast>;
}

pub type LinkManagerMulticast = Arc<dyn LinkManagerMulticastTrait>;

#[derive(Clone)]
pub struct LinkMulticast(pub Arc<dyn LinkMulticastTrait>);

#[async_trait]
pub trait LinkMulticastTrait: Send + Sync {
    fn get_mtu(&self) -> u16;
    fn get_src(&self) -> &Locator;
    fn get_dst(&self) -> &Locator;
    fn is_reliable(&self) -> bool;
    async fn write(&self, buffer: &[u8]) -> ZResult<usize>;
    async fn write_all(&self, buffer: &[u8]) -> ZResult<()>;
    async fn read<'a>(&'a self, buffer: &mut [u8]) -> ZResult<(usize, Cow<'a, Locator>)>;
    async fn close(&self) -> ZResult<()>;
}

impl LinkMulticast {
    pub async fn write_transport_message(&self, msg: &TransportMessage) -> ZResult<usize> {
        // Create the buffer for serializing the message
        let mut buff = vec![];
        let mut writer = buff.writer();
        let codec = Zenoh060::default();
        codec
            .write(&mut writer, msg)
            .map_err(|_| zerror!("Encoding error on link: {}", self))?;

        // Send the message on the link
        self.0.write_all(buff.as_slice()).await?;

        Ok(buff.len())
    }

    pub async fn read_transport_message(&self) -> ZResult<(Vec<TransportMessage>, Locator)> {
        // Read the message
        let mut buffer = zuninitbuff!(self.get_mtu() as usize);
        let (n, locator) = self.read(&mut buffer).await?;
        buffer.truncate(n);

        let mut reader = buffer.reader();
        let codec = Zenoh060::default();

        let mut messages: Vec<TransportMessage> = Vec::with_capacity(1);
        while reader.can_read() {
            let msg: TransportMessage = codec
                .read(&mut reader)
                .map_err(|_| zerror!("Invalid Message: Decoding error on link: {}", self))?;
            messages.push(msg);
        }

        Ok((messages, locator.into_owned()))
    }
}

impl Deref for LinkMulticast {
    type Target = Arc<dyn LinkMulticastTrait>;
    #[inline]
    fn deref(&self) -> &Self::Target {
        &self.0
    }
}

impl Eq for LinkMulticast {}

impl PartialEq for LinkMulticast {
    fn eq(&self, other: &Self) -> bool {
        self.get_src() == other.get_src() && self.get_dst() == other.get_dst()
    }
}

impl Hash for LinkMulticast {
    fn hash<H: Hasher>(&self, state: &mut H) {
        self.get_src().hash(state);
        self.get_dst().hash(state);
    }
}

impl fmt::Display for LinkMulticast {
    fn fmt(&self, f: &mut fmt::Formatter<'_>) -> fmt::Result {
        write!(f, "{} => {}", self.get_src(), self.get_dst())
    }
}

impl fmt::Debug for LinkMulticast {
    fn fmt(&self, f: &mut fmt::Formatter<'_>) -> fmt::Result {
        f.debug_struct("Link")
            .field("src", &self.get_src())
            .field("dst", &self.get_dst())
            .field("mtu", &self.get_mtu())
            .field("is_reliable", &self.is_reliable())
            .finish()
    }
}

impl From<Arc<dyn LinkMulticastTrait>> for LinkMulticast {
    fn from(link: Arc<dyn LinkMulticastTrait>) -> LinkMulticast {
        LinkMulticast(link)
    }
}<|MERGE_RESOLUTION|>--- conflicted
+++ resolved
@@ -18,7 +18,7 @@
 //!
 //! [Click here for Zenoh's documentation](../zenoh/index.html)
 use async_trait::async_trait;
-<<<<<<< HEAD
+use serde::Serialize;
 use std::{
     borrow::Cow,
     cmp::PartialEq,
@@ -32,18 +32,6 @@
     reader::{HasReader, Reader},
     writer::{HasWriter, Writer},
 };
-=======
-use serde::Serialize;
-use std::borrow::Cow;
-use std::cmp::PartialEq;
-use std::fmt;
-use std::hash::{Hash, Hasher};
-use std::ops::Deref;
-use std::sync::Arc;
-use zenoh_buffers::buffer::CopyBuffer;
-use zenoh_buffers::reader::{HasReader, Reader};
-use zenoh_buffers::{SplitBuffer, WBuf, ZBuf};
->>>>>>> 12fe12eb
 use zenoh_cfg_properties::Properties;
 use zenoh_codec::{RCodec, WCodec, Zenoh060};
 use zenoh_core::{zerror, zuninitbuff, Result as ZResult};
