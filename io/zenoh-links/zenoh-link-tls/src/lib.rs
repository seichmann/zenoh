//
// Copyright (c) 2023 ZettaScale Technology
//
// This program and the accompanying materials are made available under the
// terms of the Eclipse Public License 2.0 which is available at
// http://www.eclipse.org/legal/epl-2.0, or the Apache License, Version 2.0
// which is available at https://www.apache.org/licenses/LICENSE-2.0.
//
// SPDX-License-Identifier: EPL-2.0 OR Apache-2.0
//
// Contributors:
//   ZettaScale Zenoh Team, <zenoh@zettascale.tech>
//

//! ⚠️ WARNING ⚠️
//!
//! This crate is intended for Zenoh's internal use.
//!
//! [Click here for Zenoh's documentation](../zenoh/index.html)
use async_rustls::rustls::ServerName;
use async_std::net::ToSocketAddrs;
use async_trait::async_trait;
use config::{
    TLS_CLIENT_AUTH, TLS_CLIENT_CERTIFICATE_FILE, TLS_CLIENT_PRIVATE_KEY_FILE,
    TLS_ROOT_CA_CERTIFICATE_FILE, TLS_SERVER_CERTIFICATE_FILE, TLS_SERVER_NAME_VERIFICATION,
    TLS_SERVER_PRIVATE_KEY_FILE,
};
use std::{convert::TryFrom, net::SocketAddr};
use zenoh_config::Config;
use zenoh_core::zconfigurable;
use zenoh_link_commons::{ConfigurationInspector, LocatorInspector};
use zenoh_protocol::core::{
    endpoint::{self, Address},
    Locator,
};
use zenoh_result::{bail, zerror, ZResult};

mod unicast;
mod verify;
pub use unicast::*;

// Default MTU (TLS PDU) in bytes.
// NOTE: Since TLS is a byte-stream oriented transport, theoretically it has
//       no limit regarding the MTU. However, given the batching strategy
//       adopted in Zenoh and the usage of 16 bits in Zenoh to encode the
//       payload length in byte-streamed, the TLS MTU is constrained to
//       2^16 - 1 bytes (i.e., 65535).
const TLS_MAX_MTU: u16 = u16::MAX;
pub const TLS_LOCATOR_PREFIX: &str = "tls";

#[derive(Default, Clone, Copy)]
pub struct TlsLocatorInspector;
#[async_trait]
impl LocatorInspector for TlsLocatorInspector {
    fn protocol(&self) -> &str {
        TLS_LOCATOR_PREFIX
    }

    async fn is_multicast(&self, _locator: &Locator) -> ZResult<bool> {
        Ok(false)
    }
}
#[derive(Default, Clone, Copy, Debug)]
pub struct TlsConfigurator;

#[async_trait]
impl ConfigurationInspector<Config> for TlsConfigurator {
    async fn inspect_config(&self, config: &Config) -> ZResult<String> {
        let mut ps: Vec<(&str, &str)> = vec![];

        let c = config.transport().link().tls();
        if let Some(ca_certificate) = c.root_ca_certificate() {
            ps.push((TLS_ROOT_CA_CERTIFICATE_FILE, ca_certificate));
        }
        if let Some(server_private_key) = c.server_private_key() {
            ps.push((TLS_SERVER_PRIVATE_KEY_FILE, server_private_key));
        }
        if let Some(server_certificate) = c.server_certificate() {
            ps.push((TLS_SERVER_CERTIFICATE_FILE, server_certificate));
        }
        if let Some(client_auth) = c.client_auth() {
            match client_auth {
                true => ps.push((TLS_CLIENT_AUTH, "true")),
                false => ps.push((TLS_CLIENT_AUTH, "false")),
            };
        }
        if let Some(client_private_key) = c.client_private_key() {
            ps.push((TLS_CLIENT_PRIVATE_KEY_FILE, client_private_key));
        }
        if let Some(client_certificate) = c.client_certificate() {
            ps.push((TLS_CLIENT_CERTIFICATE_FILE, client_certificate));
        }
        if let Some(server_name_verification) = c.server_name_verification() {
            match server_name_verification {
                true => properties.insert(TLS_SERVER_NAME_VERIFICATION.into(), ZN_TRUE.into()),
                false => properties.insert(TLS_SERVER_NAME_VERIFICATION.into(), ZN_FALSE.into()),
            };
        }

        let mut s = String::new();
        endpoint::Parameters::extend(ps.drain(..), &mut s);

        Ok(s)
    }
}

zconfigurable! {
    // Default MTU (TLS PDU) in bytes.
    static ref TLS_DEFAULT_MTU: u16 = TLS_MAX_MTU;
    // The LINGER option causes the shutdown() call to block until (1) all application data is delivered
    // to the remote end or (2) a timeout expires. The timeout is expressed in seconds.
    // More info on the LINGER option and its dynamics can be found at:
    // https://blog.netherlabs.nl/articles/2009/01/18/the-ultimate-so_linger-page-or-why-is-my-tcp-not-reliable
    static ref TLS_LINGER_TIMEOUT: i32 = 10;
    // Amount of time in microseconds to throttle the accept loop upon an error.
    // Default set to 100 ms.
    static ref TLS_ACCEPT_THROTTLE_TIME: u64 = 100_000;
}

pub mod config {
    pub const TLS_ROOT_CA_CERTIFICATE_FILE: &str = "root_ca_certificate_file";
    pub const TLS_ROOT_CA_CERTIFICATE_RAW: &str = "root_ca_certificate_raw";

    pub const TLS_SERVER_PRIVATE_KEY_FILE: &str = "server_private_key_file";
    pub const TLS_SERVER_PRIVATE_KEY_RAW: &str = "server_private_key_raw";

    pub const TLS_SERVER_CERTIFICATE_FILE: &str = "server_certificate_file";
    pub const TLS_SERVER_CERTIFICATE_RAW: &str = "server_certificate_raw";

    pub const TLS_CLIENT_PRIVATE_KEY_FILE: &str = "client_private_key_file";
    pub const TLS_CLIENT_PRIVATE_KEY_RAW: &str = "client_private_key_raw";

    pub const TLS_CLIENT_CERTIFICATE_FILE: &str = "client_certificate_file";
    pub const TLS_CLIENT_CERTIFICATE_RAW: &str = "client_certificate_raw";

<<<<<<< HEAD
    pub const TLS_CLIENT_AUTH: &str = "client_auth";
=======
    pub const TLS_CLIENT_AUTH: &str = ZN_TLS_CLIENT_AUTH_STR;
    pub const TLS_CLIENT_AUTH_DEFAULT: &str = ZN_TLS_CLIENT_AUTH_DEFAULT;

    pub const TLS_SERVER_NAME_VERIFICATION: &str = ZN_TLS_SERVER_NAME_VERIFICATION_STR;
    pub const TLS_SERVER_NAME_VERIFICATION_DEFAULT: &str = ZN_TLS_SERVER_NAME_VERIFICATION_DEFAULT;
>>>>>>> 2a08f1ab
}

pub async fn get_tls_addr(address: &Address<'_>) -> ZResult<SocketAddr> {
    match address.as_str().to_socket_addrs().await?.next() {
        Some(addr) => Ok(addr),
        None => bail!("Couldn't resolve TLS locator address: {}", address),
    }
}

pub fn get_tls_host<'a>(address: &'a Address<'a>) -> ZResult<&'a str> {
    address
        .as_str()
        .split(':')
        .next()
        .ok_or_else(|| zerror!("Invalid TLS address").into())
}

pub fn get_tls_server_name(address: &Address<'_>) -> ZResult<ServerName> {
    Ok(ServerName::try_from(get_tls_host(address)?).map_err(|e| zerror!(e))?)
}<|MERGE_RESOLUTION|>--- conflicted
+++ resolved
@@ -92,8 +92,8 @@
         }
         if let Some(server_name_verification) = c.server_name_verification() {
             match server_name_verification {
-                true => properties.insert(TLS_SERVER_NAME_VERIFICATION.into(), ZN_TRUE.into()),
-                false => properties.insert(TLS_SERVER_NAME_VERIFICATION.into(), ZN_FALSE.into()),
+                true => ps.push((TLS_SERVER_NAME_VERIFICATION, "true")),
+                false => ps.push((TLS_SERVER_NAME_VERIFICATION, "false")),
             };
         }
 
@@ -133,15 +133,9 @@
     pub const TLS_CLIENT_CERTIFICATE_FILE: &str = "client_certificate_file";
     pub const TLS_CLIENT_CERTIFICATE_RAW: &str = "client_certificate_raw";
 
-<<<<<<< HEAD
     pub const TLS_CLIENT_AUTH: &str = "client_auth";
-=======
-    pub const TLS_CLIENT_AUTH: &str = ZN_TLS_CLIENT_AUTH_STR;
-    pub const TLS_CLIENT_AUTH_DEFAULT: &str = ZN_TLS_CLIENT_AUTH_DEFAULT;
 
-    pub const TLS_SERVER_NAME_VERIFICATION: &str = ZN_TLS_SERVER_NAME_VERIFICATION_STR;
-    pub const TLS_SERVER_NAME_VERIFICATION_DEFAULT: &str = ZN_TLS_SERVER_NAME_VERIFICATION_DEFAULT;
->>>>>>> 2a08f1ab
+    pub const TLS_SERVER_NAME_VERIFICATION: &str = "server_name_verification";
 }
 
 pub async fn get_tls_addr(address: &Address<'_>) -> ZResult<SocketAddr> {
