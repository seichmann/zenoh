--- conflicted
+++ resolved
@@ -11,6 +11,13 @@
 // Contributors:
 //   ZettaScale Zenoh Team, <zenoh@zettascale.tech>
 //
+use super::face::FaceState;
+use super::network::Network;
+use super::resource::{
+    elect_router, QueryRoute, QueryTargetQabl, QueryTargetQablSet, Resource, SessionContext,
+};
+use super::router::Tables;
+use crate::prelude::KeyExpr;
 use async_trait::async_trait;
 use ordered_float::OrderedFloat;
 use petgraph::graph::NodeIndex;
@@ -30,15 +37,6 @@
 };
 use zenoh_sync::get_mut_unchecked;
 
-use crate::prelude::KeyExpr;
-
-use super::face::FaceState;
-use super::network::Network;
-use super::resource::{
-    elect_router, QueryRoute, QueryTargetQabl, QueryTargetQablSet, Resource, SessionContext,
-};
-use super::router::Tables;
-
 pub(crate) struct Query {
     src_face: Arc<FaceState>,
     src_qid: ZInt,
@@ -55,11 +53,7 @@
 #[cfg(not(feature = "complete_n"))]
 #[inline]
 fn merge_qabl_infos(mut this: QueryableInfo, info: &QueryableInfo) -> QueryableInfo {
-<<<<<<< HEAD
-    this.complete = ZInt::from(this.complete != 0 || info.complete != 0);
-=======
     this.complete = u64::from(this.complete != 0 || info.complete != 0);
->>>>>>> 9881d91c
     this.distance = std::cmp::min(this.distance, info.distance);
     this
 }
