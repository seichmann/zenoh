--- conflicted
+++ resolved
@@ -598,29 +598,17 @@
     }
 }
 
-<<<<<<< HEAD
-pub(crate) fn pubsub_new_client_face(tables: &mut Tables, face: &mut Arc<FaceState>) {
-=======
-pub(crate) async fn pubsub_new_face(tables: &mut Tables, face: &mut Arc<FaceState>) {
->>>>>>> 4a287773
+pub(crate) fn pubsub_new_face(tables: &mut Tables, face: &mut Arc<FaceState>) {
     let sub_info = SubInfo {
         reliability: Reliability::Reliable, // TODO
         mode: SubMode::Push,
         period: None,
     };
-<<<<<<< HEAD
-    for sub in &tables.router_subs {
-        get_mut_unchecked(face).local_subs.push(sub.clone());
-        let reskey = Resource::decl_key(&sub, face);
-        face.primitives.decl_subscriber(&reskey, &sub_info, None);
-=======
     if face.whatami == whatami::CLIENT && tables.whatami != whatami::CLIENT {
         for sub in &tables.router_subs {
             get_mut_unchecked(face).local_subs.push(sub.clone());
-            let reskey = Resource::decl_key(&sub, face).await;
-            face.primitives
-                .decl_subscriber(&reskey, &sub_info, None)
-                .await;
+            let reskey = Resource::decl_key(&sub, face);
+            face.primitives.decl_subscriber(&reskey, &sub_info, None);
         }
     }
     if tables.whatami == whatami::CLIENT {
@@ -631,10 +619,9 @@
             .collect::<Vec<Arc<FaceState>>>()
         {
             for sub in &face.remote_subs {
-                propagate_simple_subscription(tables, &sub, &sub_info, &mut face.clone()).await;
-            }
-        }
->>>>>>> 4a287773
+                propagate_simple_subscription(tables, &sub, &sub_info, &mut face.clone());
+            }
+        }
     }
 }
 
