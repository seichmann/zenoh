--- conflicted
+++ resolved
@@ -61,16 +61,12 @@
     pub use crate::api::publication::PublisherDeclarations;
     pub use zenoh_protocol::core::{CongestionControl, Reliability, WhatAmI};
 
-<<<<<<< HEAD
-    pub use crate::api::builders::sample::{
-        QoSBuilderTrait, SampleBuilderTrait, TimestampBuilderTrait, ValueBuilderTrait,
+    pub use crate::api::sample::builder::{
+        QoSBuilderTrait, TimestampBuilderTrait, ValueBuilderTrait,
     };
-=======
-    pub use crate::sample::builder::{QoSBuilderTrait, TimestampBuilderTrait, ValueBuilderTrait};
 
     #[zenoh_macros::unstable]
-    pub use crate::sample::builder::SampleBuilderTrait;
->>>>>>> 232177f0
+    pub use crate::api::sample::builder::SampleBuilderTrait;
 }
 
 /// Prelude to import when using Zenoh's sync API.
