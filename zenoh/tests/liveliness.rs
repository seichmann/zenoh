//
// Copyright (c) 2023 ZettaScale Technology
//
// This program and the accompanying materials are made available under the
// terms of the Eclipse Public License 2.0 which is available at
// http://www.eclipse.org/legal/epl-2.0, or the Apache License, Version 2.0
// which is available at https://www.apache.org/licenses/LICENSE-2.0.
//
// SPDX-License-Identifier: EPL-2.0 OR Apache-2.0
//
// Contributors:
//   ZettaScale Zenoh Team, <zenoh@zettascale.tech>
//
use std::time::Duration;
use zenoh::prelude::r#async::*;
use zenoh_core::ztimeout;

const TIMEOUT: Duration = Duration::from_secs(60);
const SLEEP: Duration = Duration::from_secs(1);

#[cfg(feature = "unstable")]
#[tokio::test(flavor = "multi_thread", worker_threads = 4)]
async fn zenoh_liveliness() {
    let mut c1 = config::peer();
    c1.listen
        .set_endpoints(vec!["tcp/localhost:47447".parse().unwrap()])
        .unwrap();
    c1.scouting.multicast.set_enabled(Some(false)).unwrap();
    let session1 = ztimeout!(zenoh::open(c1).res_async()).unwrap();
    let mut c2 = config::peer();
    c2.connect
        .set_endpoints(vec!["tcp/localhost:47447".parse().unwrap()])
        .unwrap();
    c2.scouting.multicast.set_enabled(Some(false)).unwrap();
    let session2 = ztimeout!(zenoh::open(c2).res_async()).unwrap();

    let sub = ztimeout!(session2
        .liveliness()
        .declare_subscriber("zenoh_liveliness_test")
        .res_async())
    .unwrap();

    let token = ztimeout!(session1
        .liveliness()
        .declare_token("zenoh_liveliness_test")
        .res_async())
    .unwrap();

<<<<<<< HEAD
        let replies = ztimeout!(session2
            .liveliness()
            .get("zenoh_liveliness_test")
            .res_async())
        .unwrap();
        let sample = ztimeout!(replies.recv_async()).unwrap().sample.unwrap();
        assert!(sample.kind() == SampleKind::Put);
        assert!(sample.key_expr().as_str() == "zenoh_liveliness_test");
=======
    tokio::time::sleep(SLEEP).await;
>>>>>>> e04c8613

    let replies = ztimeout!(session2
        .liveliness()
        .get("zenoh_liveliness_test")
        .res_async())
    .unwrap();
    let sample = ztimeout!(replies.recv_async()).unwrap().sample.unwrap();
    assert!(sample.kind == SampleKind::Put);
    assert!(sample.key_expr.as_str() == "zenoh_liveliness_test");

<<<<<<< HEAD
        let sample = ztimeout!(sub.recv_async()).unwrap();
        assert!(sample.kind() == SampleKind::Put);
        assert!(sample.key_expr().as_str() == "zenoh_liveliness_test");
=======
    assert!(ztimeout!(replies.recv_async()).is_err());
>>>>>>> e04c8613

    let sample = ztimeout!(sub.recv_async()).unwrap();
    assert!(sample.kind == SampleKind::Put);
    assert!(sample.key_expr.as_str() == "zenoh_liveliness_test");

    drop(token);

    tokio::time::sleep(SLEEP).await;

    let replies = ztimeout!(session2
        .liveliness()
        .get("zenoh_liveliness_test")
        .res_async())
    .unwrap();
    assert!(ztimeout!(replies.recv_async()).is_err());

    assert!(replies.try_recv().is_err());
}<|MERGE_RESOLUTION|>--- conflicted
+++ resolved
@@ -46,18 +46,7 @@
         .res_async())
     .unwrap();
 
-<<<<<<< HEAD
-        let replies = ztimeout!(session2
-            .liveliness()
-            .get("zenoh_liveliness_test")
-            .res_async())
-        .unwrap();
-        let sample = ztimeout!(replies.recv_async()).unwrap().sample.unwrap();
-        assert!(sample.kind() == SampleKind::Put);
-        assert!(sample.key_expr().as_str() == "zenoh_liveliness_test");
-=======
     tokio::time::sleep(SLEEP).await;
->>>>>>> e04c8613
 
     let replies = ztimeout!(session2
         .liveliness()
@@ -65,20 +54,14 @@
         .res_async())
     .unwrap();
     let sample = ztimeout!(replies.recv_async()).unwrap().sample.unwrap();
-    assert!(sample.kind == SampleKind::Put);
-    assert!(sample.key_expr.as_str() == "zenoh_liveliness_test");
+    assert!(sample.kind() == SampleKind::Put);
+    assert!(sample.key_expr().as_str() == "zenoh_liveliness_test");
 
-<<<<<<< HEAD
-        let sample = ztimeout!(sub.recv_async()).unwrap();
-        assert!(sample.kind() == SampleKind::Put);
-        assert!(sample.key_expr().as_str() == "zenoh_liveliness_test");
-=======
     assert!(ztimeout!(replies.recv_async()).is_err());
->>>>>>> e04c8613
 
     let sample = ztimeout!(sub.recv_async()).unwrap();
-    assert!(sample.kind == SampleKind::Put);
-    assert!(sample.key_expr.as_str() == "zenoh_liveliness_test");
+    assert!(sample.kind() == SampleKind::Put);
+    assert!(sample.key_expr().as_str() == "zenoh_liveliness_test");
 
     drop(token);
 
