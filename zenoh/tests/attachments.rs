//
// Copyright (c) 2024 ZettaScale Technology
//
// This program and the accompanying materials are made available under the
// terms of the Eclipse Public License 2.0 which is available at
// http://www.eclipse.org/legal/epl-2.0, or the Apache License, Version 2.0
// which is available at https://www.apache.org/licenses/LICENSE-2.0.
//
// SPDX-License-Identifier: EPL-2.0 OR Apache-2.0
//
// Contributors:
//   ZettaScale Zenoh Team, <zenoh@zettascale.tech>
//
#[cfg(feature = "unstable")]
#[test]
fn attachment_pubsub() {
    use zenoh::bytes::ZBytes;
    use zenoh::prelude::sync::*;
<<<<<<< HEAD
=======

>>>>>>> e7092af7
    let zenoh = zenoh::open(Config::default()).res().unwrap();
    let _sub = zenoh
        .declare_subscriber("test/attachment")
        .callback(|sample| {
            println!("{}", sample.payload().deserialize::<String>().unwrap());
            for (k, v) in sample.attachment().unwrap().iter::<(
                [u8; std::mem::size_of::<usize>()],
                [u8; std::mem::size_of::<usize>()],
            )>() {
                assert!(k.iter().rev().zip(v.as_slice()).all(|(k, v)| k == v))
            }
        })
        .res()
        .unwrap();

    let publisher = zenoh.declare_publisher("test/attachment").res().unwrap();
    for i in 0..10 {
        let mut backer = [(
            [0; std::mem::size_of::<usize>()],
            [0; std::mem::size_of::<usize>()],
        ); 10];
        for (j, backer) in backer.iter_mut().enumerate() {
            *backer = ((i * 10 + j).to_le_bytes(), (i * 10 + j).to_be_bytes())
        }

        zenoh
            .put("test/attachment", "put")
            .attachment(ZBytes::from_iter(backer.iter()))
            .res()
            .unwrap();
        publisher
            .put("publisher")
            .attachment(ZBytes::from_iter(backer.iter()))
            .res()
            .unwrap();
    }
}

#[cfg(feature = "unstable")]
#[test]
<<<<<<< HEAD
fn queries() {
    use zenoh::prelude::sync::*;
=======
fn attachment_queries() {
    use zenoh::{bytes::ZBytes, prelude::sync::*, sample::builder::SampleBuilderTrait};

>>>>>>> e7092af7
    let zenoh = zenoh::open(Config::default()).res().unwrap();
    let _sub = zenoh
        .declare_queryable("test/attachment")
        .callback(|query| {
            let s = query
                .value()
                .map(|q| q.payload().deserialize::<String>().unwrap())
                .unwrap_or_default();
            println!("Query value: {}", s);

            let attachment = query.attachment().unwrap();
            println!("Query attachment: {:?}", attachment);
            for (k, v) in attachment.iter::<(
                [u8; std::mem::size_of::<usize>()],
                [u8; std::mem::size_of::<usize>()],
            )>() {
                assert!(k.iter().rev().zip(v.as_slice()).all(|(k, v)| k == v));
            }

            query
                .reply(
                    query.key_expr().clone(),
                    query.value().unwrap().payload().clone(),
                )
                .attachment(ZBytes::from_iter(
                    attachment
                        .iter::<(
                            [u8; std::mem::size_of::<usize>()],
                            [u8; std::mem::size_of::<usize>()],
                        )>()
                        .map(|(k, _)| (k, k)),
                ))
                .res()
                .unwrap();
        })
        .res()
        .unwrap();
    for i in 0..10 {
        let mut backer = [(
            [0; std::mem::size_of::<usize>()],
            [0; std::mem::size_of::<usize>()],
        ); 10];
        for (j, backer) in backer.iter_mut().enumerate() {
            *backer = ((i * 10 + j).to_le_bytes(), (i * 10 + j).to_be_bytes())
        }

        let get = zenoh
            .get("test/attachment")
            .payload("query")
            .attachment(ZBytes::from_iter(backer.iter()))
            .res()
            .unwrap();
        while let Ok(reply) = get.recv() {
            let response = reply.result().unwrap();
            for (k, v) in response.attachment().unwrap().iter::<(
                [u8; std::mem::size_of::<usize>()],
                [u8; std::mem::size_of::<usize>()],
            )>() {
                assert_eq!(k, v)
            }
        }
    }
}<|MERGE_RESOLUTION|>--- conflicted
+++ resolved
@@ -16,10 +16,6 @@
 fn attachment_pubsub() {
     use zenoh::bytes::ZBytes;
     use zenoh::prelude::sync::*;
-<<<<<<< HEAD
-=======
-
->>>>>>> e7092af7
     let zenoh = zenoh::open(Config::default()).res().unwrap();
     let _sub = zenoh
         .declare_subscriber("test/attachment")
@@ -60,14 +56,8 @@
 
 #[cfg(feature = "unstable")]
 #[test]
-<<<<<<< HEAD
-fn queries() {
+fn attachment_queries() {
     use zenoh::prelude::sync::*;
-=======
-fn attachment_queries() {
-    use zenoh::{bytes::ZBytes, prelude::sync::*, sample::builder::SampleBuilderTrait};
-
->>>>>>> e7092af7
     let zenoh = zenoh::open(Config::default()).res().unwrap();
     let _sub = zenoh
         .declare_queryable("test/attachment")
